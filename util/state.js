import { logger } from "./logger.js";

import { MAX_DEPTH } from "./constants.js";


// ============================================================================
export const LoadState = {
  FAILED: 0,
  CONTENT_LOADED: 1,
  FULL_PAGE_LOADED: 2,
  EXTRACTION_DONE: 3,
  BEHAVIORS_DONE: 4,
};

// ============================================================================
export class PageState
{
  constructor(redisData) {
    this.url = redisData.url;
    this.seedId = redisData.seedId;
    this.depth = redisData.depth;
    this.extraHops = redisData.extraHops;

    this.workerid = null;
    this.pageid = null;
    this.title = null;

    this.isHTMLPage = null;
    this.text = null;

    this.skipBehaviors = false;
    this.filteredFrames = [];

    this.loadState = LoadState.FAILED;
    this.logDetails = {};
  }
}


// ============================================================================
export class RedisCrawlState
{
  constructor(redis, key, maxPageTime, uid) {
    this.redis = redis;

    this.maxRetryPending = 1;

    this._lastSize = 0;

    this.uid = uid;
    this.key = key;
    this.maxPageTime = maxPageTime;

    this.qkey = this.key + ":q";
    this.pkey = this.key + ":p";
    this.skey = this.key + ":s";
    this.dkey = this.key + ":d";

    this._initLuaCommands(this.redis);
  }

  _initLuaCommands(redis) {
    redis.defineCommand("addqueue", {
      numberOfKeys: 3,
      lua: `
redis.call('sadd', KEYS[3], ARGV[1]);
redis.call('zadd', KEYS[2], ARGV[2], ARGV[3]);
redis.call('hdel', KEYS[1], ARGV[1]);
`
    });

    redis.defineCommand("getnext", {
      numberOfKeys: 2,
      lua: `
local res = redis.call('zpopmin', KEYS[1]);
local json = res[1]

if json then
  local data = cjson.decode(json);
  redis.call('hset', KEYS[2], data.url, json);
end

return json;
`
    });

    redis.defineCommand("markstarted", {
      numberOfKeys: 2,
      lua: `
local json = redis.call('hget', KEYS[1], ARGV[1]);

if json then
  local data = cjson.decode(json);
  data['started'] = ARGV[2];
  json = cjson.encode(data);
  redis.call('hset', KEYS[1], ARGV[1], json);
  redis.call('setex', KEYS[2], ARGV[3], ARGV[4]);
end

`
    });

<<<<<<< HEAD
    redis.defineCommand("unmarkpending", {
=======
    redis.defineCommand("unlockpending", {
>>>>>>> 746d80ad
      numberOfKeys: 1,
      lua: `
local value = redis.call('get', KEYS[1]);

if value == ARGV[1] then
  redis.call('del', KEYS[1])
end

`
    });

    redis.defineCommand("movedone", {
      numberOfKeys: 2,
      lua: `
local json = redis.call('hget', KEYS[1], ARGV[1]);

if json then
  local data = cjson.decode(json);
  data[ARGV[3]] = ARGV[2];
  json = cjson.encode(data);

  redis.call('lpush', KEYS[2], json);
  redis.call('hdel', KEYS[1], ARGV[1]);
end

`
    });

    redis.defineCommand("requeue", {
      numberOfKeys: 3,
      lua: `
local res = redis.call('get', KEYS[3]);
if not res then
  local json = redis.call('hget', KEYS[1], ARGV[1]);
  if json then
    local data = cjson.decode(json);
    data['retry'] = (data['retry'] or 0) + 1;
    redis.call('hdel', KEYS[1], ARGV[1]);
    if tonumber(data['retry']) <= tonumber(ARGV[2]) then
      json = cjson.encode(data);
      redis.call('zadd', KEYS[2], 0, json);
      return 1;
    else
      return 2;
    end
  end
end
return 0;
`
    });

  }

  async _getNext() {
    return await this.redis.getnext(this.qkey, this.pkey);
  }

  _timestamp() {
    return new Date().toISOString();
  }

  async markStarted(url) {
    const started = this._timestamp();

    return await this.redis.markstarted(this.pkey, this.pkey + ":" + url, url, started, this.maxPageTime, this.uid);
  }

  async markFinished(url) {
    const finished = this._timestamp();

    return await this.redis.movedone(this.pkey, this.dkey, url, finished, "finished");
  }

  async markFailed(url) {
    return await this.redis.movedone(this.pkey, this.dkey, url, "1", "failed");
  }

  recheckScope(data, seeds) {
    const seed = seeds[data.seedId];

    return seed.isIncluded(data.url, data.depth, data.extraHops);
  }

  async isFinished() {
    return (await this.queueSize() == 0) && (await this.numDone() > 0);
  }

  async setStatus(status_) {
    await this.redis.hset(`${this.key}:status`, this.uid, status_);
  }

  async getStatus() {
    return await this.redis.hget(`${this.key}:status`, this.uid);
  }

  async incFailCount() {
    const key = `${this.key}:status:failcount:${this.uid}`;
    const res = await this.redis.incr(key);

    // consider failed if 3 failed retries in 60 secs
    await this.redis.expire(key, 60);
    return (res >= 3);
  }

  async addToQueue({url, seedId, depth = 0, extraHops = 0} = {}) {
    const added = this._timestamp();
    const data = {added, url, seedId, depth};
    if (extraHops) {
      data.extraHops = extraHops;
    }

    await this.redis.addqueue(this.pkey, this.qkey, this.skey, url, this._getScore(data), JSON.stringify(data));
  }

  async nextFromQueue() {
    const json = await this._getNext();
    let data;

    try {
      data = JSON.parse(json);
    } catch(e) {
      logger.error("Invalid queued json", json);
      return null;
    }

    if (!data) {
      return null;
    }

    await this.markStarted(data.url);

    return new PageState(data);
  }

  async has(url) {
    return !!await this.redis.sismember(this.skey, url);
  }

  async serialize() {
    //const queued = await this._iterSortKey(this.qkey);
    const queued = await this._iterSortedKey(this.qkey);
    const done = await this._iterListKeys(this.dkey);
    const pending = await this.getPendingList();

    return {queued, pending, done};
  }

  _getScore(data) {
    return (data.depth || 0) + (data.extraHops || 0) * MAX_DEPTH;
  }

  async _iterSortedKey(key, inc = 100) {
    const results = [];

    const len = await this.redis.zcard(key);

    for (let i = 0; i < len; i += inc) {
      const someResults = await this.redis.zrangebyscore(key, 0, "inf", "limit", i, inc);
      results.push(...someResults);
    }

    return results;
  }

  async _iterListKeys(key, inc = 100) {
    const results = [];

    const len = await this.redis.llen(key);

    for (let i = 0; i < len; i += inc) {
      const someResults = await this.redis.lrange(key, i, i + inc - 1);
      results.push(...someResults);
    }
    return results;
  }

  async load(state, seeds, checkScope) {
    const seen = [];

    // need to delete existing keys, if exist to fully reset state
    await this.redis.del(this.qkey);
    await this.redis.del(this.pkey);
    await this.redis.del(this.dkey);
    await this.redis.del(this.skey);

    for (const json of state.queued) {
      const data = JSON.parse(json);
      if (checkScope) {
        if (!this.recheckScope(data, seeds)) {
          continue;
        }
      }
 
      await this.redis.zadd(this.qkey, this._getScore(data), json);
      seen.push(data.url);
    }

    for (const json of state.pending) {
      const data = JSON.parse(json);
      if (checkScope) {
        if (!this.recheckScope(data, seeds)) {
          continue;
        }
      }

      await this.redis.zadd(this.qkey, this._getScore(data), json);
      seen.push(data.url);
    }

    for (const json of state.done) {
      const data = JSON.parse(json);
      if (data.failed) {
        await this.redis.zadd(this.qkey, this._getScore(data), json);
      } else {
        await this.redis.rpush(this.dkey, json);
      }
      seen.push(data.url);
    }

    await this.redis.sadd(this.skey, seen);
    return seen.length;
  }

  async numDone() {
    return await this.redis.llen(this.dkey);
  }

  async numSeen() {
    return await this.redis.scard(this.skey);
  }

  async numPending() {
    const res = await this.redis.hlen(this.pkey);

    // reset pendings
    if (res > 0 && !this._lastSize) {
      await this.resetPendings();
    }

    return res;
  }

  async getPendingList() {
    const list = await this.redis.hvals(this.pkey);
    return list.map(x => JSON.parse(x));
  }

<<<<<<< HEAD
  async clearOwnPending() {
=======
  async clearOwnPendingLocks() {
>>>>>>> 746d80ad
    try {
      const pendingUrls = await this.redis.hkeys(this.pkey);

      for (const url of pendingUrls) {
<<<<<<< HEAD
        await this.redis.unmarkpending(this.pkey + ":" + url, this.uid);
=======
        await this.redis.unlockpending(this.pkey + ":" + url, this.uid);
>>>>>>> 746d80ad
      }
    } catch (e) {
      logger.error("Redis Del Pending Failed", e, "state");
    }
  }

  async resetPendings() {
    const pendingUrls = await this.redis.hkeys(this.pkey);

    for (const url of pendingUrls) {
      const res = await this.redis.requeue(this.pkey, this.qkey, this.pkey + ":" + url, url, this.maxRetryPending);
      switch (res) {
      case 1:
        logger.info(`Requeued: ${url}`);
        break;

      case 2:
        logger.info(`Not requeuing anymore: ${url}`);
        break;
      }
    }
  }

  async queueSize() {
    this._lastSize = await this.redis.zcard(this.qkey);
    return this._lastSize;
  }

  async addIfNoDupe(key, value) {
    return await this.redis.sadd(key, value) === 1;
  }

  async removeDupe(key, value) {
    return await this.redis.srem(key, value);
  }
}
<|MERGE_RESOLUTION|>--- conflicted
+++ resolved
@@ -100,11 +100,7 @@
 `
     });
 
-<<<<<<< HEAD
-    redis.defineCommand("unmarkpending", {
-=======
     redis.defineCommand("unlockpending", {
->>>>>>> 746d80ad
       numberOfKeys: 1,
       lua: `
 local value = redis.call('get', KEYS[1]);
@@ -352,20 +348,12 @@
     return list.map(x => JSON.parse(x));
   }
 
-<<<<<<< HEAD
-  async clearOwnPending() {
-=======
   async clearOwnPendingLocks() {
->>>>>>> 746d80ad
     try {
       const pendingUrls = await this.redis.hkeys(this.pkey);
 
       for (const url of pendingUrls) {
-<<<<<<< HEAD
-        await this.redis.unmarkpending(this.pkey + ":" + url, this.uid);
-=======
         await this.redis.unlockpending(this.pkey + ":" + url, this.uid);
->>>>>>> 746d80ad
       }
     } catch (e) {
       logger.error("Redis Del Pending Failed", e, "state");
