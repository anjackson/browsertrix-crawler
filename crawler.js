--- conflicted
+++ resolved
@@ -161,11 +161,7 @@
     this.crawlState = new RedisCrawlState(redis, this.params.crawlId, this.maxPageTime, os.hostname());
 
     // clear any pending URLs from this instance
-<<<<<<< HEAD
-    await this.crawlState.clearOwnPending();
-=======
     await this.crawlState.clearOwnPendingLocks();
->>>>>>> 746d80ad
 
     if (this.params.saveState === "always" && this.params.saveStateInterval) {
       logger.debug(`Saving crawl state every ${this.params.saveStateInterval} seconds, keeping last ${this.params.saveStateHistory} states`, {}, "state");
