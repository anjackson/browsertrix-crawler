--- conflicted
+++ resolved
@@ -333,17 +333,17 @@
     }
 
     switch (type) {
-    case "info":
-      behaviorLine = JSON.stringify(data);
-      if (behaviorLine != this._behaviorLastLine) {
-        logger.info(message, details, "behaviorScript");
-        this._behaviorLastLine = behaviorLine;
-      }
-      break;
-
-    case "debug":
-    default:
-      logger.debug(message, details, "behaviorScript");
+      case "info":
+        behaviorLine = JSON.stringify(data);
+        if (behaviorLine != this._behaviorLastLine) {
+          logger.info(message, details, "behaviorScript");
+          this._behaviorLastLine = behaviorLine;
+        }
+        break;
+
+      case "debug":
+      default:
+        logger.debug(message, details, "behaviorScript");
     }
   }
 
@@ -353,13 +353,8 @@
     return seed.isIncluded(url, depth, extraHops, logDetails);
   }
 
-<<<<<<< HEAD
   async setupPage({ page, cdp, workerid }) {
-    await page.addInitScript("Object.defineProperty(navigator, \"webdriver\", {value: false});");
-=======
-  async setupPage({page, cdp, workerid}) {
-    await this.browser.setupPage({page, cdp});
->>>>>>> d4e222fa
+    await this.browser.setupPage({ page, cdp });
 
     if (this.params.logging.includes("jserrors")) {
       page.on("console", (msg) => {
@@ -1423,21 +1418,21 @@
 
   async serializeConfig(done = false) {
     switch (this.params.saveState) {
-    case "never":
-      return;
-
-    case "partial":
-      if (!done) {
+      case "never":
         return;
-      }
-      if (await this.crawlState.isFinished()) {
-        return;
-      }
-      break;
-
-    case "always":
-    default:
-      break;
+
+      case "partial":
+        if (!done) {
+          return;
+        }
+        if (await this.crawlState.isFinished()) {
+          return;
+        }
+        break;
+
+      case "always":
+      default:
+        break;
     }
 
     const now = new Date();
