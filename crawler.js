--- conflicted
+++ resolved
@@ -791,17 +791,13 @@
 
     if (this.params.generateCDX) {
       logger.info("Generating CDX");
-<<<<<<< HEAD
+      await this.crawlState.setStatus("generate-cdx");
       const indexResult = await this.awaitProcess(child_process.spawn("wb-manager", ["reindex", this.params.collection], {cwd: this.params.cwd}));
       if (indexResult === 0) {
         logger.debug("Indexing complete, CDX successfully created");
       } else {
         logger.error("Error indexing and generating CDX", {"status code": indexResult});
       }
-=======
-      await this.crawlState.setStatus("generate-cdx");
-      await this.awaitProcess(child_process.spawn("wb-manager", ["reindex", this.params.collection], {cwd: this.params.cwd}));
->>>>>>> a0cf0ebd
     }
 
     await this.closeLog();
